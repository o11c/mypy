"""Mypy type checker command line tool."""

import os
import os.path
import shutil
import subprocess
import sys
import tempfile

import typing
from typing import Dict, List, Tuple

from mypy import build
from mypy.syntax.dialect import Implementation, default_implementation
from mypy import git
from mypy.build import BuildSource
from mypy.errors import CompileError

from mypy.version import __version__


class Options:
    def __init__(self) -> None:
        # Set default options.
        self.target = build.TYPE_CHECK
        self.build_flags = []  # type: List[str]
        self.implementation = None  # type: Implementation
        self.custom_typing_module = None  # type: str
        self.report_dirs = {}  # type: Dict[str, str]
        self.python_path = False
        self.dirty_stubs = False


<<<<<<< HEAD
def main() -> None:
    path, module, program_text, options = process_options(sys.argv[1:])
=======
def main(script_path: str) -> None:
    """Main entry point to the type checker.

    Args:
        script_path: Path to the 'mypy' script (used for finding data files).
    """
    if script_path:
        bin_dir = find_bin_directory(script_path)
    else:
        bin_dir = None
    sources, options = process_options(sys.argv[1:])
>>>>>>> 08dfca35
    if not options.dirty_stubs:
        git.verify_git_integrity_or_abort(build.default_data_dir())
    try:
        if options.target == build.TYPE_CHECK:
<<<<<<< HEAD
            type_check_only(path, module, program_text, options)
=======
            type_check_only(sources, bin_dir, options)
>>>>>>> 08dfca35
        else:
            raise RuntimeError('unsupported target %d' % options.target)
    except CompileError as e:
        for m in e.messages:
            sys.stderr.write(m + '\n')
        sys.exit(1)


def readlinkabs(link: str) -> str:
    """Return an absolute path to symbolic link destination."""
    # Adapted from code by Greg Smith.
    assert os.path.islink(link)
    path = os.readlink(link)
    if os.path.isabs(path):
        return path
    return os.path.join(os.path.dirname(link), path)


<<<<<<< HEAD
def type_check_only(path: str, module: str, program_text: str,
        options: Options) -> None:
    # Type check the program and dependencies and translate to Python.
    build.build(path,
                module=module,
                program_text=program_text,
                target=build.TYPE_CHECK,
                implementation=options.implementation,
=======
def type_check_only(sources: List[BuildSource],
        bin_dir: str, options: Options) -> None:
    # Type check the program and dependencies and translate to Python.
    build.build(sources=sources,
                target=build.TYPE_CHECK,
                bin_dir=bin_dir,
                pyversion=options.pyversion,
>>>>>>> 08dfca35
                custom_typing_module=options.custom_typing_module,
                report_dirs=options.report_dirs,
                flags=options.build_flags,
                python_path=options.python_path)


<<<<<<< HEAD
def get_implementation(python_executable: str, force_py2: bool) -> Implementation:
    if python_executable is not None:
        implementation = Implementation(python_executable)
        if force_py2 and implementation.base_dialect.major != 2:
            usage('given --python-executable is not --py2')
    else:
        implementation = default_implementation(force_py2=force_py2)
    return implementation


def process_options(args: List[str]) -> Tuple[str, str, str, Options]:
=======
def process_options(args: List[str]) -> Tuple[List[BuildSource], Options]:
>>>>>>> 08dfca35
    """Process command line arguments.

    Return (mypy program path (or None),
            module to run as script (or None),
            parsed flags)
    """
    options = Options()
    help = False
    ver = False
    python_executable = None  # type: str
    force_py2 = False

    while args and args[0].startswith('-'):
        if args[0] == '--verbose':
            options.build_flags.append(build.VERBOSE)
            args = args[1:]
        elif args[0] == '--py2':
            # Use Python 2 mode.
            force_py2 = True
            args = args[1:]
        elif args[0] == '--python-executable':
            if len(args) < 2:
                fail('argument required')
            python_executable = args[1]
            args = args[2:]
        elif args[0] == '-f' or args[0] == '--dirty-stubs':
            options.dirty_stubs = True
            args = args[1:]
        elif args[0] == '-m' and args[1:]:
            options.build_flags.append(build.MODULE)
<<<<<<< HEAD
            options.implementation = get_implementation(python_executable, force_py2)
            return None, args[1], None, options
        elif args[0] == '-c' and args[1:]:
            options.build_flags.append(build.PROGRAM_TEXT)
            options.implementation = get_implementation(python_executable, force_py2)
            return None, None, args[1], options
=======
            return [BuildSource(None, args[1], None)], options
        elif args[0] == '-p' and args[1:]:
            options.build_flags.append(build.MODULE)
            return build.find_modules_recursive(args[1], [os.getcwd()]), options
        elif args[0] == '-c' and args[1:]:
            options.build_flags.append(build.PROGRAM_TEXT)
            return [BuildSource(None, None, args[1])], options
>>>>>>> 08dfca35
        elif args[0] in ('-h', '--help'):
            help = True
            args = args[1:]
        elif args[0] == '--stats':
            options.build_flags.append(build.DUMP_TYPE_STATS)
            args = args[1:]
        elif args[0] == '--inferstats':
            options.build_flags.append(build.DUMP_INFER_STATS)
            args = args[1:]
        elif args[0] == '--custom-typing' and args[1:]:
            options.custom_typing_module = args[1]
            args = args[2:]
        elif is_report(args[0]) and args[1:]:
            report_type = args[0][2:-7]
            report_dir = args[1]
            options.report_dirs[report_type] = report_dir
            args = args[2:]
        elif args[0] == '--use-python-path':
            options.python_path = True
            args = args[1:]
        elif args[0] == '--version':
            ver = True
            args = args[1:]
        else:
            usage('Unknown option: {}'.format(args[0]))

    if help:
        usage()

    if ver:
        version()

    if not args:
        usage('Missing target file or module')

    if args[1:]:
        usage('Extra argument: {}'.format(args[1]))

<<<<<<< HEAD
    options.implementation = get_implementation(python_executable, force_py2)
    return args[0], None, None, options
=======
    if options.python_path and options.pyversion[0] == 2:
        usage('Python version 2 (or --py2) specified, '
              'but --use-python-path will search in sys.path of Python 3')

    return [BuildSource(args[0], None, None)], options
>>>>>>> 08dfca35


# Don't generate this from mypy.reports, not all are meant to be public.
REPORTS = [
    'html',
    'old-html',
    'xslt-html',
    'xml',
    'txt',
    'xslt-txt',
]


def is_report(arg: str) -> bool:
    if arg.startswith('--') and arg.endswith('-report'):
        report_type = arg[2:-7]
        return report_type in REPORTS
    return False


def usage(msg: str = None) -> None:
    if msg:
        sys.stderr.write('%s\n' % msg)
        sys.stderr.write("""\
usage: mypy [option ...] [-c cmd | -m mod | file]
Try 'mypy -h' for more information.
""")
    else:
        sys.stderr.write("""\
usage: mypy [option ...] [-m mod | file]

Optional arguments:
  -h, --help         print this help message and exit
  --<fmt>-report dir generate a <fmt> report of type precision under dir/
                     <fmt> may be one of: %s
  -m mod             type check module
  -c string          type check program passed in as string
  --verbose          more verbose messages
  --use-python-path  search for modules in sys.path of running Python
  --version          show the current version information
  --python-executable    emulate this python interpreter
  --py2              deprecated, automatically find a python2 interpreter

Environment variables:
  MYPYPATH     additional module search path
  MYPY_PYTHON  interpreter to emulate
""" % ', '.join(REPORTS))
    sys.exit(2)


def version() -> None:
    sys.stdout.write("mypy {}\n".format(__version__))
    exit(0)


def fail(msg: str) -> None:
    sys.stderr.write('%s\n' % msg)
    sys.exit(1)<|MERGE_RESOLUTION|>--- conflicted
+++ resolved
@@ -31,31 +31,15 @@
         self.dirty_stubs = False
 
 
-<<<<<<< HEAD
 def main() -> None:
-    path, module, program_text, options = process_options(sys.argv[1:])
-=======
-def main(script_path: str) -> None:
     """Main entry point to the type checker.
-
-    Args:
-        script_path: Path to the 'mypy' script (used for finding data files).
     """
-    if script_path:
-        bin_dir = find_bin_directory(script_path)
-    else:
-        bin_dir = None
     sources, options = process_options(sys.argv[1:])
->>>>>>> 08dfca35
     if not options.dirty_stubs:
         git.verify_git_integrity_or_abort(build.default_data_dir())
     try:
         if options.target == build.TYPE_CHECK:
-<<<<<<< HEAD
-            type_check_only(path, module, program_text, options)
-=======
-            type_check_only(sources, bin_dir, options)
->>>>>>> 08dfca35
+            type_check_only(sources, options)
         else:
             raise RuntimeError('unsupported target %d' % options.target)
     except CompileError as e:
@@ -74,31 +58,18 @@
     return os.path.join(os.path.dirname(link), path)
 
 
-<<<<<<< HEAD
-def type_check_only(path: str, module: str, program_text: str,
+def type_check_only(sources: List[BuildSource],
         options: Options) -> None:
-    # Type check the program and dependencies and translate to Python.
-    build.build(path,
-                module=module,
-                program_text=program_text,
-                target=build.TYPE_CHECK,
-                implementation=options.implementation,
-=======
-def type_check_only(sources: List[BuildSource],
-        bin_dir: str, options: Options) -> None:
     # Type check the program and dependencies and translate to Python.
     build.build(sources=sources,
                 target=build.TYPE_CHECK,
-                bin_dir=bin_dir,
-                pyversion=options.pyversion,
->>>>>>> 08dfca35
+                implementation=options.implementation,
                 custom_typing_module=options.custom_typing_module,
                 report_dirs=options.report_dirs,
                 flags=options.build_flags,
                 python_path=options.python_path)
 
 
-<<<<<<< HEAD
 def get_implementation(python_executable: str, force_py2: bool) -> Implementation:
     if python_executable is not None:
         implementation = Implementation(python_executable)
@@ -109,10 +80,7 @@
     return implementation
 
 
-def process_options(args: List[str]) -> Tuple[str, str, str, Options]:
-=======
 def process_options(args: List[str]) -> Tuple[List[BuildSource], Options]:
->>>>>>> 08dfca35
     """Process command line arguments.
 
     Return (mypy program path (or None),
@@ -143,22 +111,16 @@
             args = args[1:]
         elif args[0] == '-m' and args[1:]:
             options.build_flags.append(build.MODULE)
-<<<<<<< HEAD
             options.implementation = get_implementation(python_executable, force_py2)
-            return None, args[1], None, options
+            return [BuildSource(None, args[1], None)], options
+        elif args[0] == '-p' and args[1:]:
+            options.build_flags.append(build.MODULE)
+            options.implementation = get_implementation(python_executable, force_py2)
+            return build.find_modules_recursive(args[1], [os.getcwd()]), options
         elif args[0] == '-c' and args[1:]:
             options.build_flags.append(build.PROGRAM_TEXT)
             options.implementation = get_implementation(python_executable, force_py2)
-            return None, None, args[1], options
-=======
-            return [BuildSource(None, args[1], None)], options
-        elif args[0] == '-p' and args[1:]:
-            options.build_flags.append(build.MODULE)
-            return build.find_modules_recursive(args[1], [os.getcwd()]), options
-        elif args[0] == '-c' and args[1:]:
-            options.build_flags.append(build.PROGRAM_TEXT)
             return [BuildSource(None, None, args[1])], options
->>>>>>> 08dfca35
         elif args[0] in ('-h', '--help'):
             help = True
             args = args[1:]
@@ -197,16 +159,8 @@
     if args[1:]:
         usage('Extra argument: {}'.format(args[1]))
 
-<<<<<<< HEAD
     options.implementation = get_implementation(python_executable, force_py2)
-    return args[0], None, None, options
-=======
-    if options.python_path and options.pyversion[0] == 2:
-        usage('Python version 2 (or --py2) specified, '
-              'but --use-python-path will search in sys.path of Python 3')
-
     return [BuildSource(args[0], None, None)], options
->>>>>>> 08dfca35
 
 
 # Don't generate this from mypy.reports, not all are meant to be public.
