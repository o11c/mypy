--- conflicted
+++ resolved
@@ -5,14 +5,9 @@
 from typing import Dict, List
 
 from mypy import build
-<<<<<<< HEAD
-from mypy.myunit import Suite, SkipTestCaseException
-from mypy.test.helpers import assert_string_arrays_equal, testcase_python_implementation
-=======
 from mypy.build import BuildSource
 from mypy.myunit import Suite
-from mypy.test.helpers import assert_string_arrays_equal, testfile_pyversion
->>>>>>> 08dfca35
+from mypy.test.helpers import assert_string_arrays_equal, testcase_python_implementation
 from mypy.test.data import parse_test_cases
 from mypy.test.config import test_data_prefix, test_temp_dir
 from mypy.errors import CompileError
@@ -45,16 +40,9 @@
 
     try:
         src = '\n'.join(testcase.input)
-<<<<<<< HEAD
-        result = build.build('main',
-                             target=build.SEMANTIC_ANALYSIS,
-                             program_text=src,
-                             implementation=implementation,
-=======
         result = build.build(target=build.SEMANTIC_ANALYSIS,
                              sources=[BuildSource('main', None, src)],
-                             pyversion=testfile_pyversion(testcase.file),
->>>>>>> 08dfca35
+                             implementation=implementation,
                              flags=[build.TEST_BUILTINS],
                              alt_lib_path=test_temp_dir)
         a = []
