--- conflicted
+++ resolved
@@ -71,17 +71,9 @@
         module_name, program_name, program_text = self.parse_options(program_text)
         source = BuildSource(program_name, module_name, program_text)
         try:
-<<<<<<< HEAD
-            build.build(program_name,
-                        target=build.TYPE_CHECK,
-                        module=module_name,
-                        program_text=program_text,
-                        implementation=implementation,
-=======
             build.build(target=build.TYPE_CHECK,
                         sources=[source],
-                        pyversion=pyversion,
->>>>>>> 08dfca35
+                        implementation=implementation,
                         flags=[build.TEST_BUILTINS],
                         alt_lib_path=test_temp_dir)
         except CompileError as e:
