"""Test cases for the type checker: exporting inferred types"""

import os.path
import re

import typing

from mypy import build
<<<<<<< HEAD
from mypy.myunit import Suite, SkipTestCaseException
=======
from mypy.build import BuildSource
from mypy.myunit import Suite
>>>>>>> 08dfca35
from mypy.test import config
from mypy.test.data import parse_test_cases
from mypy.test.helpers import assert_string_arrays_equal, testcase_python_implementation
from mypy.util import short_type
from mypy.nodes import NameExpr, TypeVarExpr, CallExpr
from mypy.traverser import TraverserVisitor
from mypy.errors import CompileError


class TypeExportSuite(Suite):
    # List of files that contain test case descriptions.
    files = ['typexport-basic.test']

    def cases(self):
        c = []
        for f in self.files:
            c += parse_test_cases(os.path.join(config.test_data_prefix, f),
                                  self.run_test, config.test_temp_dir)
        return c

    def run_test(self, testcase):
        implementation = testcase_python_implementation(testcase)

        a = []
        try:
            line = testcase.input[0]
            mask = ''
            if line.startswith('##'):
                mask = '(' + line[2:].strip() + ')$'

            src = '\n'.join(testcase.input)
<<<<<<< HEAD
            result = build.build(program_path='main',
                                 target=build.TYPE_CHECK,
                                 program_text=src,
                                 implementation=implementation,
=======
            result = build.build(target=build.TYPE_CHECK,
                                 sources=[BuildSource('main', None, src)],
>>>>>>> 08dfca35
                                 flags=[build.TEST_BUILTINS],
                                 alt_lib_path=config.test_temp_dir)
            map = result.types
            nodes = map.keys()

            # Ignore NameExpr nodes of variables with explicit (trivial) types
            # to simplify output.
            searcher = VariableDefinitionNodeSearcher()
            for file in result.files.values():
                file.accept(searcher)
            ignored = searcher.nodes

            # Filter nodes that should be included in the output.
            keys = []
            for node in nodes:
                if node.line is not None and node.line != -1 and map[node]:
                    if ignore_node(node) or node in ignored:
                        continue
                    if (re.match(mask, short_type(node))
                            or (isinstance(node, NameExpr)
                                and re.match(mask, node.name))):
                        # Include node in output.
                        keys.append(node)

            for key in sorted(keys,
                              key=lambda n: (n.line, short_type(n),
                                             str(n) + str(map[n]))):
                ts = str(map[key]).replace('*', '')  # Remove erased tags
                ts = ts.replace('__main__.', '')
                a.append('{}({}) : {}'.format(short_type(key), key.line, ts))
        except CompileError as e:
            a = e.messages
        assert_string_arrays_equal(
            testcase.output, a,
            'Invalid type checker output ({}, line {})'.format(testcase.file,
                                                               testcase.line))


class VariableDefinitionNodeSearcher(TraverserVisitor):
    def __init__(self):
        self.nodes = set()

    def visit_assignment_stmt(self, s):
        if s.type or ignore_node(s.rvalue):
            for lvalue in s.lvalues:
                if isinstance(lvalue, NameExpr):
                    self.nodes.add(lvalue)


def ignore_node(node):
    """Return True if node is to be omitted from test case output."""

    # We want to get rid of object() expressions in the typing module stub
    # and also TypeVar(...) expressions. Since detecting whether a node comes
    # from the typing module is not easy, we just to strip them all away.
    if isinstance(node, TypeVarExpr):
        return True
    if isinstance(node, NameExpr) and node.fullname == 'builtins.object':
        return True
    if isinstance(node, NameExpr) and node.fullname == 'builtins.None':
        return True
    if isinstance(node, CallExpr) and (ignore_node(node.callee) or
                                       node.analyzed):
        return True

    return False<|MERGE_RESOLUTION|>--- conflicted
+++ resolved
@@ -6,12 +6,8 @@
 import typing
 
 from mypy import build
-<<<<<<< HEAD
-from mypy.myunit import Suite, SkipTestCaseException
-=======
 from mypy.build import BuildSource
 from mypy.myunit import Suite
->>>>>>> 08dfca35
 from mypy.test import config
 from mypy.test.data import parse_test_cases
 from mypy.test.helpers import assert_string_arrays_equal, testcase_python_implementation
@@ -43,15 +39,9 @@
                 mask = '(' + line[2:].strip() + ')$'
 
             src = '\n'.join(testcase.input)
-<<<<<<< HEAD
-            result = build.build(program_path='main',
-                                 target=build.TYPE_CHECK,
-                                 program_text=src,
-                                 implementation=implementation,
-=======
             result = build.build(target=build.TYPE_CHECK,
                                  sources=[BuildSource('main', None, src)],
->>>>>>> 08dfca35
+                                 implementation=implementation,
                                  flags=[build.TEST_BUILTINS],
                                  alt_lib_path=config.test_temp_dir)
             map = result.types
