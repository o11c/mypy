"""Facilities to analyze entire programs, including imported modules.

Parse and analyze the source files of a program in the correct order
(based on file dependencies), and collect the results.

This module only directs a build, which is performed in multiple passes per
file.  The individual passes are implemented in separate modules.

The function build() is the main interface to this module.
"""

import os
import os.path
import shlex
import subprocess
import sys
from os.path import dirname, basename

from typing import Dict, List, Tuple, cast, Set, Union, Optional

from mypy.types import Type
from mypy.nodes import MypyFile, Node, Import, ImportFrom, ImportAll
from mypy.nodes import SymbolTableNode, MODULE_REF
from mypy.semanal import SemanticAnalyzer, FirstPass, ThirdPass
from mypy.checker import TypeChecker
from mypy.errors import Errors, CompileError
from mypy import parse
from mypy import stats
from mypy.report import Reports
from mypy.syntax.dialect import Dialect, Implementation, default_implementation


# We need to know the location of this file to load data, but
# until Python 3.4, __file__ is relative.
__file__ = os.path.realpath(__file__)

debug = False


# Build targets (for selecting compiler passes)
SEMANTIC_ANALYSIS = 0   # Semantic analysis only
TYPE_CHECK = 1          # Type check


# Build flags
VERBOSE = 'verbose'              # More verbose messages (for troubleshooting)
MODULE = 'module'                # Build module as a script
PROGRAM_TEXT = 'program-text'    # Build command-line argument as a script
TEST_BUILTINS = 'test-builtins'  # Use stub builtins to speed up tests
DUMP_TYPE_STATS = 'dump-type-stats'
DUMP_INFER_STATS = 'dump-infer-stats'

# State ids. These describe the states a source file / module can be in a
# build.

# We aren't processing this source file yet (no associated state object).
UNSEEN_STATE = 0
# The source file has a state object, but we haven't done anything with it yet.
UNPROCESSED_STATE = 1
# We've parsed the source file.
PARSED_STATE = 2
# We've done the first two passes of semantic analysis.
PARTIAL_SEMANTIC_ANALYSIS_STATE = 3
# We've semantically analyzed the source file.
SEMANTICALLY_ANALYSED_STATE = 4
# We've type checked the source file (and all its dependencies).
TYPE_CHECKED_STATE = 5

PYTHON_EXTENSIONS = ['.pyi', '.py']

final_state = TYPE_CHECKED_STATE


def earlier_state(s: int, t: int) -> bool:
    return s < t


class BuildResult:
    """The result of a successful build.

    Attributes:
      files:  Dictionary from module name to related AST node.
      types:  Dictionary from parse tree node to its inferred type.
    """

    def __init__(self, files: Dict[str, MypyFile],
                 types: Dict[Node, Type]) -> None:
        self.files = files
        self.types = types


<<<<<<< HEAD
def build(program_path: str,
          *,
=======
class BuildSource:
    def __init__(self, path: Optional[str], module: Optional[str],
            text: Optional[str]) -> None:
        self.path = path
        self.module = module or '__main__'
        self.text = text

    def load(self, lib_path) -> Union[str, bytes]:
        """Load the module if needed. This also has the side effect
        of calculating the effective path for modules."""
        if self.text is not None:
            return self.text

        self.path = self.path or lookup_program(self.module, lib_path)
        return read_program(self.path)

    @property
    def effective_path(self) -> str:
        """Return the effective path (ie, <string> if its from in memory)"""
        return self.path or '<string>'


def build(sources: List[BuildSource],
>>>>>>> 08dfca35
          target: int,
          alt_lib_path: str = None,
          implementation: Implementation,
          custom_typing_module: str = None,
          report_dirs: Dict[str, str] = {},
          flags: List[str] = None,
          python_path: bool = False) -> BuildResult:
    """Analyze a program.

    A single call to build performs parsing, semantic analysis and optionally
    type checking for the program *and* all imported modules, recursively.

    Return BuildResult if successful; otherwise raise CompileError.

    Args:
      target: select passes to perform (a build target constant, e.g. C)
      sources: list of sources to build
      alt_lib_dir: an additional directory for looking up library modules
        (takes precedence over other directories)
      implementation: Python version
      custom_typing_module: if not None, use this module id as an alias for typing
      flags: list of build options (e.g. COMPILE_ONLY)
    """
    flags = flags or []
<<<<<<< HEAD
    module = module or '__main__'
    assert implementation is not None
=======
>>>>>>> 08dfca35

    data_dir = default_data_dir()

    # Determine the default module search path.
<<<<<<< HEAD
    lib_path = default_lib_path(data_dir, implementation, python_path)
=======
    lib_path = default_lib_path(data_dir, pyversion, python_path)
>>>>>>> 08dfca35

    if TEST_BUILTINS in flags:
        # Use stub builtins (to speed up test cases and to make them easier to
        # debug).
        lib_path.insert(0, os.path.join(os.path.dirname(__file__), 'test', 'data', 'lib-stub'))
    else:
        for source in sources:
            if source.path:
                # Include directory of the program file in the module search path.
                lib_path.insert(
                    0, remove_cwd_prefix_from_path(dirname(source.path)))

        # Do this even if running as a file, for sanity (mainly because with
        # multiple builds, there could be a mix of files/modules, so its easier
        # to just define the semantics that we always add the current director
        # to the lib_path
        lib_path.insert(0, os.getcwd())

    # If provided, insert the caller-supplied extra module path to the
    # beginning (highest priority) of the search path.
    if alt_lib_path:
        lib_path.insert(0, alt_lib_path)

    # TODO Reports is global to a build manager but only supports a single "main file"
    # Fix this.
    reports = Reports(sources[0].effective_path, data_dir, report_dirs)

    # Construct a build manager object that performs all the stages of the
    # build in the correct order.
    #
    # Ignore current directory prefix in error messages.
    manager = BuildManager(data_dir, lib_path, target,
                           dialect=implementation.base_dialect, flags=flags,
                           ignore_prefix=os.getcwd(),
                           custom_typing_module=custom_typing_module,
                           reports=reports)

    # Construct information that describes the initial files. __main__ is the
    # implicit module id and the import context is empty initially ([]).
    initial_states = []  # type: List[UnprocessedFile]
    for source in sources:
        content = source.load(lib_path)
        info = StateInfo(source.effective_path, source.module, [], manager)
        initial_state = UnprocessedFile(info, content)
        initial_states += [initial_state]

    # Perform the build by sending the files as new file (UnprocessedFile is the
    # initial state of all files) to the manager. The manager will process the
    # file and all dependant modules recursively.
    result = manager.process(initial_states)
    reports.finish()
    return result


def is_installed() -> bool:
    return 'site-packages' in __file__ or 'dist-packages' in __file__


def get_versions(dialect: Dialect) -> List[str]:
    major = dialect.major
    minor = dialect.minor
    if major == 2:
        return ['2.7', '2', '2and3']
    else:
        # generates list of python versions to use.
        # For Python2, this is only [2.7].
        # Otherwise, it is [3.4, 3.3, 3.2, 3.1, 3.0].
        rv = ['%d.%d' % (major, i) for i in range(minor, -1, -1)]
        return rv + ['3', '2and3']


def default_data_dir() -> str:
    return os.path.join(os.path.dirname(__file__), 'data')


<<<<<<< HEAD
def default_lib_path(data_dir: str, implementation: Implementation,
=======
def default_lib_path(data_dir: str, pyversion: Tuple[int, int],
>>>>>>> 08dfca35
        python_path: bool) -> List[str]:
    """Return default standard library search paths."""
    path = []  # type: List[str]

    # Add MYPYPATH environment variable to library path, if defined.
    path_env = os.getenv('MYPYPATH')
    if path_env is not None:
        path += path_env.split(os.pathsep)

    for component in [
            'stubs-override',
            'typeshed/builtins',
            'typeshed/stdlib',
            'typeshed/third_party',
    ]:
        for version in get_versions(implementation.base_dialect):
            stubdir = os.path.join(data_dir, component, version)
            if os.path.isdir(stubdir):
                path.append(stubdir)

    path_env = os.getenv('MYPYPATH_APPEND')
    if path_env is not None:
        path += path_env.split(os.pathsep)

    for component in [
            'stubs-auto',
    ]:
        for version in get_versions(implementation.base_dialect):
            stubdir = os.path.join(data_dir, component, version)
            if os.path.isdir(stubdir):
                path.append(stubdir)
    # Contents of Python's sys.path go last, to prefer the stubs
    if python_path:
        path.extend(implementation.python_path)

    return path


def lookup_program(module: str, lib_path: List[str]) -> str:
    # Modules are .py and not .pyi
    path = find_module(module, lib_path)
    if path:
        return path
    else:
        raise CompileError([
            "mypy: can't find module '{}'".format(module)])


def read_program(path: str) -> bytes:
    try:
        with open(path, 'rb') as file:
            text = file.read()
    except IOError as ioerr:
        raise CompileError([
            "mypy: can't read file '{}': {}".format(path, ioerr.strerror)])
    return text


class BuildManager:
    """This is the central class for building a mypy program.

    It coordinates parsing, import processing, semantic analysis and
    type checking. It manages state objects that actually perform the
    build steps.

    Attributes:
      data_dir:        Mypy data directory (contains stubs)
      target:          Build target; selects which passes to perform
      lib_path:        Library path for looking up modules
      semantic_analyzer:
                       Semantic analyzer, pass 2
      semantic_analyzer_pass3:
                       Semantic analyzer, pass 3
      type_checker:    Type checker
      errors:          Used for reporting all errors
      dialect:         Python version
      flags:           Build options
      states:          States of all individual files that are being
                       processed. Each file in a build is always represented
                       by a single state object (after it has been encountered
                       for the first time). This is the only place where
                       states are stored.
      module_files:    Map from module name to source file path. There is a
                       1:1 mapping between modules and source files.
      module_deps:     Cache for module dependencies (direct or indirect).
                       Item (m, n) indicates whether m depends on n (directly
                       or indirectly).
      missing_modules: Set of modules that could not be imported encountered so far
    """

    def __init__(self, data_dir: str,
                 lib_path: List[str],
                 target: int,
                 dialect: Dialect,
                 flags: List[str],
                 ignore_prefix: str,
                 custom_typing_module: str,
                 reports: Reports) -> None:
        self.data_dir = data_dir
        self.errors = Errors()
        self.errors.set_ignore_prefix(ignore_prefix)
        self.lib_path = lib_path
        self.target = target
        self.dialect = dialect
        self.flags = flags
        self.custom_typing_module = custom_typing_module
        self.reports = reports
        self.semantic_analyzer = SemanticAnalyzer(lib_path, self.errors,
                                                  dialect=dialect)
        self.semantic_analyzer_pass3 = ThirdPass(self.errors)
        self.type_checker = TypeChecker(self.errors,
                                        self.semantic_analyzer.modules,
                                        dialect)
        self.states = []  # type: List[State]
        self.module_files = {}  # type: Dict[str, str]
        self.module_deps = {}  # type: Dict[Tuple[str, str], bool]
        self.missing_modules = set()  # type: Set[str]

    def process(self, initial_states: List['UnprocessedFile']) -> BuildResult:
        """Perform a build.

        The argument is a state that represents the main program
        file. This method should only be called once per a build
        manager object.  The return values are identical to the return
        values of the build function.
        """
        self.states += initial_states
        for initial_state in initial_states:
            self.module_files[initial_state.id] = initial_state.path
        for initial_state in initial_states:
            initial_state.load_dependencies()

        # Process states in a loop until all files (states) have been
        # semantically analyzed or type checked (depending on target).
        #
        # We type check all files before the rest of the passes so that we can
        # report errors and fail as quickly as possible.
        while True:
            # Find the next state that has all its dependencies met.
            next = self.next_available_state()
            if not next:
                trace('done')
                break

            # Potentially output some debug information.
            trace('next {} ({})'.format(next.path, next.state()))

            # Set the import context for reporting error messages correctly.
            self.errors.set_import_context(next.import_context)
            # Process the state. The process method is reponsible for adding a
            # new state object representing the new state of the file.
            next.process()

            # Raise exception if the build failed. The build can fail for
            # various reasons, such as parse error, semantic analysis error,
            # etc.
            if self.errors.is_blockers():
                self.errors.raise_error()

        # If there were no errors, all files should have been fully processed.
        for s in self.states:
            assert s.state() == final_state, (
                '{} still unprocessed in state {}'.format(s.path, s.state()))

        if self.errors.is_errors():
            self.errors.raise_error()

        # Collect a list of all files.
        trees = []  # type: List[MypyFile]
        for state in self.states:
            trees.append(cast(ParsedFile, state).tree)

        # Perform any additional passes after type checking for all the files.
        self.final_passes(trees, self.type_checker.type_map)

        return BuildResult(self.semantic_analyzer.modules,
                           self.type_checker.type_map)

    def next_available_state(self) -> 'State':
        """Find a ready state (one that has all its dependencies met)."""
        i = len(self.states) - 1
        while i >= 0:
            if self.states[i].is_ready():
                num_incomplete = self.states[i].num_incomplete_deps()
                if num_incomplete == 0:
                    # This is perfect; no need to look for the best match.
                    return self.states[i]
            i -= 1
        return None

    def has_module(self, name: str) -> bool:
        """Have we seen a module yet?"""
        return name in self.module_files

    def file_state(self, path: str) -> int:
        """Return the state of a source file.

        In particular, return UNSEEN_STATE if the file has no associated
        state.

        This function does not consider any dependencies.
        """
        for s in self.states:
            if s.path == path:
                return s.state()
        return UNSEEN_STATE

    def module_state(self, name: str) -> int:
        """Return the state of a module.

        In particular, return UNSEEN_STATE if the file has no associated
        state.

        This considers also module dependencies.
        """
        if not self.has_module(name):
            return UNSEEN_STATE
        state = final_state
        fs = self.file_state(self.module_files[name])
        if earlier_state(fs, state):
            state = fs
        return state

    def is_dep(self, m1: str, m2: str, done: Set[str] = None) -> bool:
        """Does m1 import m2 directly or indirectly?"""
        # Have we computed this previously?
        dep = self.module_deps.get((m1, m2))
        if dep is not None:
            return dep

        if not done:
            done = set([m1])

        # m1 depends on m2 iff one of the deps of m1 depends on m2.
        st = self.lookup_state(m1)
        for m in st.dependencies:
            if m in done:
                continue
            done.add(m)
            # Cache this dependency.
            self.module_deps[m1, m] = True
            # Search recursively.
            if m == m2 or self.is_dep(m, m2, done):
                # Yes! Mark it in the cache.
                self.module_deps[m1, m2] = True
                return True
        # No dependency. Mark it in the cache.
        self.module_deps[m1, m2] = False
        return False

    def lookup_state(self, module: str) -> 'State':
        for state in self.states:
            if state.id == module:
                return state
        raise RuntimeError('%s not found' % module)

    def all_imported_modules_in_file(self,
                                     file: MypyFile) -> List[Tuple[str, int]]:
        """Find all reachable import statements in a file.

        Return list of tuples (module id, import line number) for all modules
        imported in file.
        """
        def correct_rel_imp(imp: Union[ImportFrom, ImportAll]) -> str:
            """Function to correct for relative imports."""
            file_id = file.fullname()
            rel = imp.relative
            if rel == 0:
                return imp.id
            if os.path.basename(file.path).startswith('__init__.'):
                rel -= 1
            if rel != 0:
                file_id = ".".join(file_id.split(".")[:-rel])
            new_id = file_id + "." + imp.id if imp.id else file_id

            return new_id

        res = []  # type: List[Tuple[str, int]]
        for imp in file.imports:
            if not imp.is_unreachable:
                if isinstance(imp, Import):
                    for id, _ in imp.ids:
                        res.append((id, imp.line))
                elif isinstance(imp, ImportFrom):
                    cur_id = correct_rel_imp(imp)
                    res.append((cur_id, imp.line))
                    # Also add any imported names that are submodules.
                    for name, __ in imp.names:
                        sub_id = cur_id + '.' + name
                        if self.is_module(sub_id):
                            res.append((sub_id, imp.line))
                elif isinstance(imp, ImportAll):
                    res.append((correct_rel_imp(imp), imp.line))
        return res

    def is_module(self, id: str) -> bool:
        """Is there a file in the file system corresponding to module id?"""
        return find_module(id, self.lib_path) is not None

    def final_passes(self, files: List[MypyFile],
                     types: Dict[Node, Type]) -> None:
        """Perform the code generation passes for type checked files."""
        if self.target in [SEMANTIC_ANALYSIS, TYPE_CHECK]:
            pass  # Nothing to do.
        else:
            raise RuntimeError('Unsupported target %d' % self.target)

    def log(self, message: str) -> None:
        if VERBOSE in self.flags:
            print('LOG: %s' % message)


def remove_cwd_prefix_from_path(p: str) -> str:
    """Remove current working directory prefix from p, if present.

    If the result would be empty, return '.' instead.
    """
    cur = os.getcwd()
    # Add separator to the end of the path, unless one is already present.
    if basename(cur) != '':
        cur += os.sep
    # Remove current directory prefix from the path, if present.
    if p.startswith(cur):
        p = p[len(cur):]
    # Avoid returning an empty path; replace that with '.'.
    if p == '':
        p = '.'
    return p


class StateInfo:
    """Description of a source file that is being built."""

    def __init__(self, path: str, id: str,
                 import_context: List[Tuple[str, int]],
                 manager: BuildManager) -> None:
        """Initialize state information.

        Arguments:
          path:    Path to the file
          id:      Module id, such as 'os.path' or '__main__' (for the main
                   program file)
          import_context:
                   The import trail that caused this module to be
                   imported (path, line) tuples
          manager: The manager that manages this build
        """
        self.path = path
        self.id = id
        self.import_context = import_context
        self.manager = manager


class State:
    """Abstract base class for build states.

    There is always at most one state per source file.
    """

    # The StateInfo attributes are duplicated here for convenience.
    path = ''
    id = ''
    import_context = None  # type: List[Tuple[str, int]]
    manager = None  # type: BuildManager
    # Modules that this file directly depends on (in no particular order).
    dependencies = None  # type: List[str]

    def __init__(self, info: StateInfo) -> None:
        self.path = info.path
        self.id = info.id
        self.import_context = info.import_context
        self.manager = info.manager
        self.dependencies = []

    def info(self) -> StateInfo:
        return StateInfo(self.path, self.id, self.import_context, self.manager)

    def process(self) -> None:
        raise RuntimeError('Not implemented')

    def is_ready(self) -> bool:
        """Return True if all dependencies are at least in the same state
        as this object (but not in the initial state).
        """
        for module in self.dependencies:
            state = self.manager.module_state(module)
            if earlier_state(state,
                             self.state()) or state == UNPROCESSED_STATE:
                return False
        return True

    def num_incomplete_deps(self) -> int:
        """Return the number of dependencies that are ready but incomplete."""
        return 0  # Does not matter in this state

    def state(self) -> int:
        raise RuntimeError('Not implemented')

    def switch_state(self, state_object: 'State') -> None:
        """Called by state objects to replace the state of the file.

        Also notify the manager.
        """
        for i in range(len(self.manager.states)):
            if self.manager.states[i].path == state_object.path:
                self.manager.states[i] = state_object
                return
        raise RuntimeError('State for {} not found'.format(state_object.path))

    def errors(self) -> Errors:
        return self.manager.errors

    def semantic_analyzer(self) -> SemanticAnalyzer:
        return self.manager.semantic_analyzer

    def semantic_analyzer_pass3(self) -> ThirdPass:
        return self.manager.semantic_analyzer_pass3

    def type_checker(self) -> TypeChecker:
        return self.manager.type_checker

    def fail(self, path: str, line: int, msg: str, blocker: bool = True) -> None:
        """Report an error in the build (e.g. if could not find a module)."""
        self.errors().set_file(path)
        self.errors().report(line, msg, blocker=blocker)


class UnprocessedFile(State):
    def __init__(self, info: StateInfo, program_text: Union[str, bytes]) -> None:
        super().__init__(info)
        self.program_text = program_text

    def load_dependencies(self):
        # Add surrounding package(s) as dependencies.
        for p in super_packages(self.id):
            if not self.import_module(p):
                # Could not find a module. Typically the reason is a misspelled
                # module name, or the module has not been installed.
                self.fail(self.path, 1, "No module named '{}'".format(p))
            self.dependencies.append(p)

    def process(self) -> None:
        """Parse the file, store global names and advance to the next state."""
        tree = self.parse(self.program_text, self.path)

        # Store the parsed module in the shared module symbol table.
        assert self.id not in self.manager.semantic_analyzer.modules, (
            'Module %s processed twice' % self.id)
        self.manager.semantic_analyzer.modules[self.id] = tree

        if '.' in self.id:
            # Include module in the symbol table of the enclosing package.
            c = self.id.split('.')
            p = '.'.join(c[:-1])
            sem_anal = self.manager.semantic_analyzer
            sem_anal.modules[p].names[c[-1]] = SymbolTableNode(
                MODULE_REF, tree, p)

        if self.id != 'builtins':
            # The builtins module is imported implicitly in every program (it
            # contains definitions of int, print etc.).
            trace('import builtins')
            if not self.import_module('builtins'):
                self.fail(self.path, 1, 'Could not find builtins')

        # Do the first pass of semantic analysis: add top-level definitions in
        # the file to the symbol table. We must do this before processing imports,
        # since this may mark some import statements as unreachable.
        first = FirstPass(self.semantic_analyzer())
        first.analyze(tree, self.path, self.id)

        # Add all directly imported modules to be processed (however they are
        # not processed yet, just waiting to be processed).
        for id, line in self.manager.all_imported_modules_in_file(tree):
            self.errors().push_import_context(self.path, line)
            try:
                res = self.import_module(id)
            finally:
                self.errors().pop_import_context()
            if not res:
                if id == '':
                    # Must be from a relative import.
                    self.fail(self.path, line,
                              "No parent module -- cannot perform relative import".format(id),
                              blocker=True)
                else:
                    if (line not in tree.ignored_lines and
                            'import' not in tree.weak_opts):
                        self.fail(self.path, line, "No module named '{}'".format(id),
                                  blocker=False)
                self.manager.missing_modules.add(id)

        # Initialize module symbol table, which was populated by the semantic
        # analyzer.
        tree.names = self.semantic_analyzer().globals

        # Replace this state object with a parsed state in BuildManager.
        self.switch_state(ParsedFile(self.info(), tree))

    def import_module(self, id: str) -> bool:
        """Schedule a module to be processed.

        Add an unprocessed state object corresponding to the module to the
        manager, or do nothing if the module already has a state object.
        """
        if self.manager.has_module(id):
            # Do nothing:f already being compiled.
            return True

        path, text = read_module_source_from_file(id, self.manager.lib_path)
        if text is not None:
            info = StateInfo(path, id, self.errors().import_context(),
                             self.manager)
            new_file = UnprocessedFile(info, text)
            self.manager.states.append(new_file)
            self.manager.module_files[id] = path
            new_file.load_dependencies()
            return True
        else:
            return False

    def parse(self, source_text: Union[str, bytes], fnam: str) -> MypyFile:
        """Parse the source of a file with the given name.

        Raise CompileError if there is a parse error.
        """
        num_errs = self.errors().num_messages()
        tree = parse.parse(source_text, fnam, self.errors(),
                           dialect=self.manager.dialect,
                           custom_typing_module=self.manager.custom_typing_module)
        tree._fullname = self.id
        if self.errors().num_messages() != num_errs:
            self.errors().raise_error()
        return tree

    def state(self) -> int:
        return UNPROCESSED_STATE


class ParsedFile(State):
    tree = None  # type: MypyFile

    def __init__(self, info: StateInfo, tree: MypyFile) -> None:
        super().__init__(info)
        self.tree = tree

        # Build a list all directly imported moules (dependencies).
        imp = []  # type: List[str]
        for id, line in self.manager.all_imported_modules_in_file(tree):
            # Omit missing modules, as otherwise we could not type check
            # programs with missing modules.
            if id not in self.manager.missing_modules and id != self.id:
                imp.append(id)
        if self.id != 'builtins':
            imp.append('builtins')

        if imp != []:
            trace('{} dependencies: {}'.format(info.path, imp))

        # Record the dependencies. Note that the dependencies list also
        # contains any superpackages and we must preserve them (e.g. os for
        # os.path).
        self.dependencies.extend(imp)

    def process(self) -> None:
        """Semantically analyze file and advance to the next state."""
        self.semantic_analyzer().visit_file(self.tree, self.tree.path)
        self.switch_state(PartiallySemanticallyAnalyzedFile(self.info(),
                                                            self.tree))

    def num_incomplete_deps(self) -> int:
        """Return the number of dependencies that are incomplete.

        Here complete means that their state is *later* than this module.
        Cyclic dependencies are omitted to break cycles forcibly (and somewhat
        arbitrarily).
        """
        incomplete = 0
        for module in self.dependencies:
            state = self.manager.module_state(module)
            if (not earlier_state(self.state(), state) and
                    not self.manager.is_dep(module, self.id)):
                incomplete += 1
        return incomplete

    def state(self) -> int:
        return PARSED_STATE


class PartiallySemanticallyAnalyzedFile(ParsedFile):
    def process(self) -> None:
        """Perform final pass of semantic analysis and advance state."""
        self.semantic_analyzer_pass3().visit_file(self.tree, self.tree.path)
        if DUMP_TYPE_STATS in self.manager.flags:
            stats.dump_type_stats(self.tree, self.tree.path)
        self.switch_state(SemanticallyAnalyzedFile(self.info(), self.tree))

    def state(self) -> int:
        return PARTIAL_SEMANTIC_ANALYSIS_STATE


class SemanticallyAnalyzedFile(ParsedFile):
    def process(self) -> None:
        """Type check file and advance to the next state."""
        if self.manager.target >= TYPE_CHECK:
            self.type_checker().visit_file(self.tree, self.tree.path)
            if DUMP_INFER_STATS in self.manager.flags:
                stats.dump_type_stats(self.tree, self.tree.path, inferred=True,
                                      typemap=self.manager.type_checker.type_map)
            self.manager.reports.file(self.tree, type_map=self.manager.type_checker.type_map)

        # FIX remove from active state list to speed up processing

        self.switch_state(TypeCheckedFile(self.info(), self.tree))

    def state(self) -> int:
        return SEMANTICALLY_ANALYSED_STATE


class TypeCheckedFile(SemanticallyAnalyzedFile):
    def process(self) -> None:
        """Finished, so cannot process."""
        raise RuntimeError('Cannot process TypeCheckedFile')

    def is_ready(self) -> bool:
        """Finished, so cannot ever become ready."""
        return False

    def state(self) -> int:
        return TYPE_CHECKED_STATE


def trace(s):
    if debug:
        print(s)


def read_module_source_from_file(id: str,
                                 lib_path: List[str]) -> Tuple[str, str]:
    """Find and read the source file of a module.

    Return a pair (path, file contents). Return (None, None) if the module
    could not be found or read.

    Args:
      id:       module name, a string of form 'foo' or 'foo.bar'
      lib_path: library search path
    """
    path = find_module(id, lib_path)
    if path is not None:
        text = ''
        try:
            f = open(path)
            try:
                text = f.read()
            finally:
                f.close()
        except IOError:
            return None, None
        return path, text
    else:
        return None, None


def find_module(id: str, lib_path: List[str]) -> str:
    """Return the path of the module source file, or None if not found."""
    for pathitem in lib_path:
        for extension in PYTHON_EXTENSIONS:
            comp = id.split('.')
            path = os.path.join(pathitem, os.sep.join(comp[:-1]), comp[-1] + extension)
            if not os.path.isfile(path):
                path = os.path.join(pathitem, os.sep.join(comp), '__init__{}'.format(extension))
            if os.path.isfile(path) and verify_module(id, path):
                return path
    return None


def find_modules_recursive(module: str, lib_path: List[str]) -> List[BuildSource]:
    module_path = find_module(module, lib_path)
    result = [BuildSource(None, module, None)]
    if module_path.endswith(('__init__.py', '__init__.pyi')):
        for item in os.listdir(os.path.dirname(module_path)):
            abs_path = os.path.join(os.path.dirname(module_path), item)
            if os.path.isdir(abs_path) and \
                    (os.path.isfile(os.path.join(abs_path, '__init__.py')) or
                    os.path.isfile(os.path.join(abs_path, '__init__.pyi'))):
                result += find_modules_recursive(module + '.' + item, lib_path)
            elif item != '__init__.py' and item != '__init__.pyi' and \
                    item.endswith(('.py', '.pyi')):
                result += find_modules_recursive(
                    module + '.' + item.split('.')[0], lib_path)
    return result


def verify_module(id: str, path: str) -> bool:
    """Check that all packages containing id have a __init__ file."""
    if path.endswith(('__init__.py', '__init__.pyi')):
        path = dirname(path)
    for i in range(id.count('.')):
        path = dirname(path)
        if not any(os.path.isfile(os.path.join(path, '__init__{}'.format(extension)))
                   for extension in PYTHON_EXTENSIONS):
            return False
    return True


def super_packages(id: str) -> List[str]:
    """Return the surrounding packages of a module, e.g. ['os'] for os.path."""
    c = id.split('.')
    res = []  # type: List[str]
    for i in range(1, len(c)):
        res.append('.'.join(c[:i]))
    return res


def make_parent_dirs(path: str) -> None:
    parent = os.path.dirname(path)
    try:
        os.makedirs(parent)
    except OSError:
        pass<|MERGE_RESOLUTION|>--- conflicted
+++ resolved
@@ -89,10 +89,6 @@
         self.types = types
 
 
-<<<<<<< HEAD
-def build(program_path: str,
-          *,
-=======
 class BuildSource:
     def __init__(self, path: Optional[str], module: Optional[str],
             text: Optional[str]) -> None:
@@ -116,7 +112,7 @@
 
 
 def build(sources: List[BuildSource],
->>>>>>> 08dfca35
+          *,
           target: int,
           alt_lib_path: str = None,
           implementation: Implementation,
@@ -141,26 +137,19 @@
       flags: list of build options (e.g. COMPILE_ONLY)
     """
     flags = flags or []
-<<<<<<< HEAD
-    module = module or '__main__'
     assert implementation is not None
-=======
->>>>>>> 08dfca35
 
     data_dir = default_data_dir()
 
     # Determine the default module search path.
-<<<<<<< HEAD
     lib_path = default_lib_path(data_dir, implementation, python_path)
-=======
-    lib_path = default_lib_path(data_dir, pyversion, python_path)
->>>>>>> 08dfca35
 
     if TEST_BUILTINS in flags:
         # Use stub builtins (to speed up test cases and to make them easier to
         # debug).
         lib_path.insert(0, os.path.join(os.path.dirname(__file__), 'test', 'data', 'lib-stub'))
     else:
+        # TODO this logic looks sketchy.
         for source in sources:
             if source.path:
                 # Include directory of the program file in the module search path.
@@ -230,11 +219,7 @@
     return os.path.join(os.path.dirname(__file__), 'data')
 
 
-<<<<<<< HEAD
 def default_lib_path(data_dir: str, implementation: Implementation,
-=======
-def default_lib_path(data_dir: str, pyversion: Tuple[int, int],
->>>>>>> 08dfca35
         python_path: bool) -> List[str]:
     """Return default standard library search paths."""
     path = []  # type: List[str]
