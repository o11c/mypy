"""Base visitor that implements an identity AST transform.

Subclass TransformVisitor to perform non-trivial transformations.
"""

from typing import List, Dict

from mypy.nodes import (
    MypyFile, Import, Node, ImportAll, ImportFrom, FuncItem, FuncDef,
    OverloadedFuncDef, ClassDef, Decorator, Block, Var, VarDef,
    OperatorAssignmentStmt, ExpressionStmt, AssignmentStmt, ReturnStmt,
    RaiseStmt, AssertStmt, YieldStmt, DelStmt, BreakStmt, ContinueStmt,
    PassStmt, GlobalDecl, WhileStmt, ForStmt, IfStmt, TryStmt, WithStmt,
    CastExpr, ParenExpr, TupleExpr, GeneratorExpr, ListComprehension, ListExpr,
    ConditionalExpr, DictExpr, SetExpr, NameExpr, IntExpr, StrExpr, BytesExpr,
    UnicodeExpr, FloatExpr, CallExpr, SuperExpr, MemberExpr, IndexExpr,
    SliceExpr, OpExpr, UnaryExpr, FuncExpr, TypeApplication, PrintStmt,
    SymbolTable, RefExpr, UndefinedExpr, TypeVarExpr, DucktypeExpr,
<<<<<<< HEAD
    DisjointclassExpr, CoerceExpr, TypeExpr, JavaCast, TempNode, YieldFromStmt,
    YieldFromExpr
=======
    DisjointclassExpr, CoerceExpr, TypeExpr, ComparisonExpr,
    JavaCast, TempNode
>>>>>>> ff16eee1
)
from mypy.types import Type
from mypy.visitor import NodeVisitor


class TransformVisitor(NodeVisitor[Node]):
    """Transform a semantically analyzed AST (or subtree) to an identical copy.

    Use the node() method to transform an AST node.

    Subclass to perform a non-identity transform.

    Notes:

     * Do not duplicate TypeInfo nodes. This would generally not be desirable.
     * Only update some name binding cross-references, but only those that
       refer to Var nodes, not those targeting ClassDef, TypeInfo or FuncDef
       nodes.
     * Types are not transformed, but you can override type() to also perform
       type transformation.

    TODO nested classes and functions have not been tested well enough
    """

    def __init__(self) -> None:
        # There may be multiple references to a Var node. Keep track of
        # Var translations using a dictionary.
        self.var_map = Dict[Var, Var]()

    def visit_mypy_file(self, node: MypyFile) -> Node:
        # NOTE: The 'names' and 'imports' instance variables will be empty!
        new = MypyFile(self.nodes(node.defs), [], node.is_bom)
        new._name = node._name
        new._fullname = node._fullname
        new.path = node.path
        new.names = SymbolTable()
        return new

    def visit_import(self, node: Import) -> Node:
        return Import(node.ids[:])

    def visit_import_from(self, node: ImportFrom) -> Node:
        return ImportFrom(node.id, node.names[:])

    def visit_import_all(self, node: ImportAll) -> Node:
        return ImportAll(node.id)

    def visit_func_def(self, node: FuncDef) -> FuncDef:
        # Note that a FuncDef must be transformed to a FuncDef.
        new = FuncDef(node.name(),
                      [self.visit_var(var) for var in node.args],
                      node.arg_kinds[:],
                      [None] * len(node.init),
                      self.block(node.body),
                      self.optional_type(node.type))

        self.copy_function_attributes(new, node)

        new._fullname = node._fullname
        new.is_decorated = node.is_decorated
        new.is_conditional = node.is_conditional
        new.is_abstract = node.is_abstract
        new.is_static = node.is_static
        new.is_class = node.is_class
        new.is_property = node.is_property
        new.original_def = node.original_def
        return new

    def visit_func_expr(self, node: FuncExpr) -> Node:
        new = FuncExpr([self.visit_var(var) for var in node.args],
                       node.arg_kinds[:],
                       [None] * len(node.init),
                       self.block(node.body),
                       self.optional_type(node.type))
        self.copy_function_attributes(new, node)
        return new

    def copy_function_attributes(self, new: FuncItem,
                                 original: FuncItem) -> None:
        new.info = original.info
        new.min_args = original.min_args
        new.max_pos = original.max_pos
        new.is_implicit = original.is_implicit
        new.is_overload = original.is_overload
        new.is_generator = original.is_generator
        new.init = self.duplicate_inits(original.init)

    def duplicate_inits(self,
                        inits: List[AssignmentStmt]) -> List[AssignmentStmt]:
        result = List[AssignmentStmt]()
        for init in inits:
            if init:
                result.append(self.duplicate_assignment(init))
            else:
                result.append(None)
        return result

    def visit_overloaded_func_def(self, node: OverloadedFuncDef) -> Node:
        items = [self.visit_decorator(decorator)
                 for decorator in node.items]
        for newitem, olditem in zip(items, node.items):
            newitem.line = olditem.line
        new = OverloadedFuncDef(items)
        new._fullname = node._fullname
        new.type = self.type(node.type)
        new.info = node.info
        return new

    def visit_class_def(self, node: ClassDef) -> Node:
        new = ClassDef(node.name,
                       self.block(node.defs),
                       node.type_vars,
                       self.types(node.base_types),
                       node.metaclass)
        new.fullname = node.fullname
        new.info = node.info
        new.decorators = [decorator.accept(self)
                          for decorator in node.decorators]
        new.is_builtinclass = node.is_builtinclass
        return new

    def visit_var_def(self, node: VarDef) -> Node:
        new = VarDef([self.visit_var(var) for var in node.items],
                     node.is_top_level,
                     self.optional_node(node.init))
        new.kind = node.kind
        return new

    def visit_global_decl(self, node: GlobalDecl) -> Node:
        return GlobalDecl(node.names[:])

    def visit_block(self, node: Block) -> Block:
        return Block(self.nodes(node.body))

    def visit_decorator(self, node: Decorator) -> Decorator:
        # Note that a Decorator must be transformed to a Decorator.
        func = self.visit_func_def(node.func)
        func.line = node.func.line
        new = Decorator(func, self.nodes(node.decorators),
                        self.visit_var(node.var))
        new.is_overload = node.is_overload
        return new

    def visit_var(self, node: Var) -> Var:
        # Note that a Var must be transformed to a Var.
        if node in self.var_map:
            return self.var_map[node]
        new = Var(node.name(), self.optional_type(node.type))
        new.line = node.line
        new._fullname = node._fullname
        new.info = node.info
        new.is_self = node.is_self
        new.is_ready = node.is_ready
        new.is_initialized_in_class = node.is_initialized_in_class
        new.is_staticmethod = node.is_staticmethod
        new.is_classmethod = node.is_classmethod
        new.is_property = node.is_property
        new.set_line(node.line)
        self.var_map[node] = new
        return new

    def visit_expression_stmt(self, node: ExpressionStmt) -> Node:
        return ExpressionStmt(self.node(node.expr))

    def visit_assignment_stmt(self, node: AssignmentStmt) -> Node:
        return self.duplicate_assignment(node)

    def duplicate_assignment(self, node: AssignmentStmt) -> AssignmentStmt:
        new = AssignmentStmt(self.nodes(node.lvalues),
                             self.node(node.rvalue),
                             self.optional_type(node.type))
        new.line = node.line
        return new

    def visit_operator_assignment_stmt(self,
                                       node: OperatorAssignmentStmt) -> Node:
        return OperatorAssignmentStmt(node.op,
                                      self.node(node.lvalue),
                                      self.node(node.rvalue))

    def visit_while_stmt(self, node: WhileStmt) -> Node:
        return WhileStmt(self.node(node.expr),
                         self.block(node.body),
                         self.optional_block(node.else_body))

    def visit_for_stmt(self, node: ForStmt) -> Node:
        return ForStmt(self.names(node.index),
                       self.node(node.expr),
                       self.block(node.body),
                       self.optional_block(node.else_body),
                       self.optional_types(node.types))

    def visit_return_stmt(self, node: ReturnStmt) -> Node:
        return ReturnStmt(self.optional_node(node.expr))

    def visit_assert_stmt(self, node: AssertStmt) -> Node:
        return AssertStmt(self.node(node.expr))

    def visit_yield_stmt(self, node: YieldStmt) -> Node:
        return YieldStmt(self.node(node.expr))

<<<<<<< HEAD
    def visit_yield_from_stmt(self, node: YieldFromStmt) -> Node:
        return YieldFromStmt(self.node(node.expr))

=======
>>>>>>> ff16eee1
    def visit_del_stmt(self, node: DelStmt) -> Node:
        return DelStmt(self.node(node.expr))

    def visit_if_stmt(self, node: IfStmt) -> Node:
        return IfStmt(self.nodes(node.expr),
                      self.blocks(node.body),
                      self.optional_block(node.else_body))

    def visit_break_stmt(self, node: BreakStmt) -> Node:
        return BreakStmt()

    def visit_continue_stmt(self, node: ContinueStmt) -> Node:
        return ContinueStmt()

    def visit_pass_stmt(self, node: PassStmt) -> Node:
        return PassStmt()

    def visit_raise_stmt(self, node: RaiseStmt) -> Node:
        return RaiseStmt(self.optional_node(node.expr),
                         self.optional_node(node.from_expr))

    def visit_try_stmt(self, node: TryStmt) -> Node:
        return TryStmt(self.block(node.body),
                       self.optional_names(node.vars),
                       self.optional_nodes(node.types),
                       self.blocks(node.handlers),
                       self.optional_block(node.else_body),
                       self.optional_block(node.finally_body))

    def visit_with_stmt(self, node: WithStmt) -> Node:
        return WithStmt(self.nodes(node.expr),
                        self.optional_names(node.name),
                        self.block(node.body))

    def visit_print_stmt(self, node: PrintStmt) -> Node:
        return PrintStmt(self.nodes(node.args),
                         node.newline)

    def visit_int_expr(self, node: IntExpr) -> Node:
        return IntExpr(node.value)

    def visit_str_expr(self, node: StrExpr) -> Node:
        return StrExpr(node.value)

    def visit_bytes_expr(self, node: BytesExpr) -> Node:
        return BytesExpr(node.value)

    def visit_unicode_expr(self, node: UnicodeExpr) -> Node:
        return UnicodeExpr(node.value)

    def visit_float_expr(self, node: FloatExpr) -> Node:
        return FloatExpr(node.value)

    def visit_paren_expr(self, node: ParenExpr) -> Node:
        return ParenExpr(self.node(node.expr))

    def visit_name_expr(self, node: NameExpr) -> Node:
        return self.duplicate_name(node)

    def duplicate_name(self, node: NameExpr) -> NameExpr:
        # This method is used when the transform result must be a NameExpr.
        # visit_name_expr() is used when there is no such restriction.
        new = NameExpr(node.name)
        new.info = node.info
        self.copy_ref(new, node)
        return new

    def visit_member_expr(self, node: MemberExpr) -> Node:
        member = MemberExpr(self.node(node.expr),
                            node.name)
        if node.def_var:
            member.def_var = self.visit_var(node.def_var)
        self.copy_ref(member, node)
        return member

    def copy_ref(self, new: RefExpr, original: RefExpr) -> None:
        new.kind = original.kind
        new.fullname = original.fullname
        target = original.node
        if isinstance(target, Var):
            target = self.visit_var(target)
        new.node = target
        new.is_def = original.is_def

<<<<<<< HEAD
    def visit_yield_from_expr(self, node: YieldFromExpr) -> Node:
        return YieldFromExpr(self.node(node.expr))

=======
>>>>>>> ff16eee1
    def visit_call_expr(self, node: CallExpr) -> Node:
        return CallExpr(self.node(node.callee),
                        self.nodes(node.args),
                        node.arg_kinds[:],
                        node.arg_names[:],
                        self.optional_node(node.analyzed))

    def visit_op_expr(self, node: OpExpr) -> Node:
        new = OpExpr(node.op, self.node(node.left), self.node(node.right))
        new.method_type = self.optional_type(node.method_type)
        return new

<<<<<<< HEAD
=======
    def visit_comparison_expr(self, node: ComparisonExpr) -> Node:
        new = ComparisonExpr(node.operators, self.nodes(node.operands))
        new.method_types = [self.optional_type(t) for t in node.method_types]
        return new

>>>>>>> ff16eee1
    def visit_cast_expr(self, node: CastExpr) -> Node:
        return CastExpr(self.node(node.expr),
                        self.type(node.type))

    def visit_super_expr(self, node: SuperExpr) -> Node:
        new = SuperExpr(node.name)
        new.info = node.info
        return new

    def visit_unary_expr(self, node: UnaryExpr) -> Node:
        new = UnaryExpr(node.op, self.node(node.expr))
        new.method_type = self.optional_type(node.method_type)
        return new

    def visit_list_expr(self, node: ListExpr) -> Node:
        return ListExpr(self.nodes(node.items))

    def visit_dict_expr(self, node: DictExpr) -> Node:
        return DictExpr([(self.node(key), self.node(value))
                         for key, value in node.items])

    def visit_tuple_expr(self, node: TupleExpr) -> Node:
        return TupleExpr(self.nodes(node.items))

    def visit_set_expr(self, node: SetExpr) -> Node:
        return SetExpr(self.nodes(node.items))

    def visit_index_expr(self, node: IndexExpr) -> Node:
        new = IndexExpr(self.node(node.base), self.node(node.index))
        if node.method_type:
            new.method_type = self.type(node.method_type)
        if node.analyzed:
            new.analyzed = self.visit_type_application(node.analyzed)
            new.analyzed.set_line(node.analyzed.line)
        return new

    def visit_undefined_expr(self, node: UndefinedExpr) -> Node:
        return UndefinedExpr(self.type(node.type))

    def visit_type_application(self, node: TypeApplication) -> TypeApplication:
        return TypeApplication(self.node(node.expr),
                               self.types(node.types))

    def visit_list_comprehension(self, node: ListComprehension) -> Node:
        generator = self.duplicate_generator(node.generator)
        generator.set_line(node.generator.line)
        return ListComprehension(generator)

    def visit_generator_expr(self, node: GeneratorExpr) -> Node:
        return self.duplicate_generator(node)

    def duplicate_generator(self, node: GeneratorExpr) -> GeneratorExpr:
        return GeneratorExpr(self.node(node.left_expr),
                             [self.names(index) for index in node.indices],
                             [self.optional_types(t) for t in node.types],
                             [self.node(s) for s in node.sequences],
                             [[self.node(cond) for cond in conditions]
<<<<<<< HEAD
                                for conditions in node.condlists])
=======
                              for conditions in node.condlists])
>>>>>>> ff16eee1

    def visit_slice_expr(self, node: SliceExpr) -> Node:
        return SliceExpr(self.optional_node(node.begin_index),
                         self.optional_node(node.end_index),
                         self.optional_node(node.stride))

    def visit_conditional_expr(self, node: ConditionalExpr) -> Node:
        return ConditionalExpr(self.node(node.cond),
                               self.node(node.if_expr),
                               self.node(node.else_expr))

    def visit_type_var_expr(self, node: TypeVarExpr) -> Node:
        return TypeVarExpr(node.name(), node.fullname(),
                           self.types(node.values))

    def visit_ducktype_expr(self, node: DucktypeExpr) -> Node:
        return DucktypeExpr(node.type)

    def visit_disjointclass_expr(self, node: DisjointclassExpr) -> Node:
        return DisjointclassExpr(node.cls)

    def visit_coerce_expr(self, node: CoerceExpr) -> Node:
        raise RuntimeError('Not supported')

    def visit_type_expr(self, node: TypeExpr) -> Node:
        raise RuntimeError('Not supported')

    def visit_java_cast(self, node: JavaCast) -> Node:
        raise RuntimeError('Not supported')

    def visit_temp_node(self, node: TempNode) -> Node:
        return TempNode(self.type(node.type))

    def node(self, node: Node) -> Node:
        new = node.accept(self)
        new.set_line(node.line)
        return new

    # Helpers
    #
    # All the node helpers also propagate line numbers.

    def optional_node(self, node: Node) -> Node:
        if node:
            return self.node(node)
        else:
            return None

    def block(self, block: Block) -> Block:
        new = self.visit_block(block)
        new.line = block.line
        return new

    def optional_block(self, block: Block) -> Block:
        if block:
            return self.block(block)
        else:
            return None

    def nodes(self, nodes: List[Node]) -> List[Node]:
        return [self.node(node) for node in nodes]

    def optional_nodes(self, nodes: List[Node]) -> List[Node]:
        return [self.optional_node(node) for node in nodes]

    def blocks(self, blocks: List[Block]) -> List[Block]:
        return [self.block(block) for block in blocks]

    def names(self, names: List[NameExpr]) -> List[NameExpr]:
        return [self.duplicate_name(name) for name in names]

    def optional_names(self, names: List[NameExpr]) -> List[NameExpr]:
        result = List[NameExpr]()
        for name in names:
            if name:
                result.append(self.duplicate_name(name))
            else:
                result.append(None)
        return result

    def type(self, type: Type) -> Type:
        # Override this method to transform types.
        return type

    def optional_type(self, type: Type) -> Type:
        if type:
            return self.type(type)
        else:
            return None

    def types(self, types: List[Type]) -> List[Type]:
        return [self.type(type) for type in types]

    def optional_types(self, types: List[Type]) -> List[Type]:
        return [self.optional_type(type) for type in types]<|MERGE_RESOLUTION|>--- conflicted
+++ resolved
@@ -16,13 +16,8 @@
     UnicodeExpr, FloatExpr, CallExpr, SuperExpr, MemberExpr, IndexExpr,
     SliceExpr, OpExpr, UnaryExpr, FuncExpr, TypeApplication, PrintStmt,
     SymbolTable, RefExpr, UndefinedExpr, TypeVarExpr, DucktypeExpr,
-<<<<<<< HEAD
     DisjointclassExpr, CoerceExpr, TypeExpr, JavaCast, TempNode, YieldFromStmt,
     YieldFromExpr
-=======
-    DisjointclassExpr, CoerceExpr, TypeExpr, ComparisonExpr,
-    JavaCast, TempNode
->>>>>>> ff16eee1
 )
 from mypy.types import Type
 from mypy.visitor import NodeVisitor
@@ -51,7 +46,7 @@
         # There may be multiple references to a Var node. Keep track of
         # Var translations using a dictionary.
         self.var_map = Dict[Var, Var]()
-
+    
     def visit_mypy_file(self, node: MypyFile) -> Node:
         # NOTE: The 'names' and 'imports' instance variables will be empty!
         new = MypyFile(self.nodes(node.defs), [], node.is_bom)
@@ -60,16 +55,16 @@
         new.path = node.path
         new.names = SymbolTable()
         return new
-
+    
     def visit_import(self, node: Import) -> Node:
         return Import(node.ids[:])
-
+    
     def visit_import_from(self, node: ImportFrom) -> Node:
         return ImportFrom(node.id, node.names[:])
-
+    
     def visit_import_all(self, node: ImportAll) -> Node:
         return ImportAll(node.id)
-
+    
     def visit_func_def(self, node: FuncDef) -> FuncDef:
         # Note that a FuncDef must be transformed to a FuncDef.
         new = FuncDef(node.name(),
@@ -80,7 +75,7 @@
                       self.optional_type(node.type))
 
         self.copy_function_attributes(new, node)
-
+        
         new._fullname = node._fullname
         new.is_decorated = node.is_decorated
         new.is_conditional = node.is_conditional
@@ -90,7 +85,7 @@
         new.is_property = node.is_property
         new.original_def = node.original_def
         return new
-
+    
     def visit_func_expr(self, node: FuncExpr) -> Node:
         new = FuncExpr([self.visit_var(var) for var in node.args],
                        node.arg_kinds[:],
@@ -119,7 +114,7 @@
             else:
                 result.append(None)
         return result
-
+    
     def visit_overloaded_func_def(self, node: OverloadedFuncDef) -> Node:
         items = [self.visit_decorator(decorator)
                  for decorator in node.items]
@@ -130,33 +125,33 @@
         new.type = self.type(node.type)
         new.info = node.info
         return new
-
+    
     def visit_class_def(self, node: ClassDef) -> Node:
         new = ClassDef(node.name,
-                       self.block(node.defs),
-                       node.type_vars,
-                       self.types(node.base_types),
-                       node.metaclass)
+                      self.block(node.defs),
+                      node.type_vars,
+                      self.types(node.base_types),
+                      node.metaclass)
         new.fullname = node.fullname
         new.info = node.info
         new.decorators = [decorator.accept(self)
                           for decorator in node.decorators]
         new.is_builtinclass = node.is_builtinclass
         return new
-
+    
     def visit_var_def(self, node: VarDef) -> Node:
         new = VarDef([self.visit_var(var) for var in node.items],
                      node.is_top_level,
                      self.optional_node(node.init))
         new.kind = node.kind
         return new
-
+    
     def visit_global_decl(self, node: GlobalDecl) -> Node:
         return GlobalDecl(node.names[:])
-
+    
     def visit_block(self, node: Block) -> Block:
         return Block(self.nodes(node.body))
-
+    
     def visit_decorator(self, node: Decorator) -> Decorator:
         # Note that a Decorator must be transformed to a Decorator.
         func = self.visit_func_def(node.func)
@@ -165,7 +160,7 @@
                         self.visit_var(node.var))
         new.is_overload = node.is_overload
         return new
-
+    
     def visit_var(self, node: Var) -> Var:
         # Note that a Var must be transformed to a Var.
         if node in self.var_map:
@@ -183,74 +178,71 @@
         new.set_line(node.line)
         self.var_map[node] = new
         return new
-
+    
     def visit_expression_stmt(self, node: ExpressionStmt) -> Node:
         return ExpressionStmt(self.node(node.expr))
-
+    
     def visit_assignment_stmt(self, node: AssignmentStmt) -> Node:
         return self.duplicate_assignment(node)
-
+    
     def duplicate_assignment(self, node: AssignmentStmt) -> AssignmentStmt:
         new = AssignmentStmt(self.nodes(node.lvalues),
                              self.node(node.rvalue),
                              self.optional_type(node.type))
         new.line = node.line
         return new
-
+    
     def visit_operator_assignment_stmt(self,
                                        node: OperatorAssignmentStmt) -> Node:
         return OperatorAssignmentStmt(node.op,
                                       self.node(node.lvalue),
                                       self.node(node.rvalue))
-
+    
     def visit_while_stmt(self, node: WhileStmt) -> Node:
         return WhileStmt(self.node(node.expr),
                          self.block(node.body),
                          self.optional_block(node.else_body))
-
+    
     def visit_for_stmt(self, node: ForStmt) -> Node:
         return ForStmt(self.names(node.index),
                        self.node(node.expr),
                        self.block(node.body),
                        self.optional_block(node.else_body),
                        self.optional_types(node.types))
-
+    
     def visit_return_stmt(self, node: ReturnStmt) -> Node:
         return ReturnStmt(self.optional_node(node.expr))
-
+    
     def visit_assert_stmt(self, node: AssertStmt) -> Node:
         return AssertStmt(self.node(node.expr))
-
+    
     def visit_yield_stmt(self, node: YieldStmt) -> Node:
         return YieldStmt(self.node(node.expr))
 
-<<<<<<< HEAD
     def visit_yield_from_stmt(self, node: YieldFromStmt) -> Node:
         return YieldFromStmt(self.node(node.expr))
 
-=======
->>>>>>> ff16eee1
     def visit_del_stmt(self, node: DelStmt) -> Node:
         return DelStmt(self.node(node.expr))
-
+    
     def visit_if_stmt(self, node: IfStmt) -> Node:
         return IfStmt(self.nodes(node.expr),
                       self.blocks(node.body),
                       self.optional_block(node.else_body))
-
+    
     def visit_break_stmt(self, node: BreakStmt) -> Node:
         return BreakStmt()
-
+    
     def visit_continue_stmt(self, node: ContinueStmt) -> Node:
         return ContinueStmt()
-
+    
     def visit_pass_stmt(self, node: PassStmt) -> Node:
         return PassStmt()
-
+    
     def visit_raise_stmt(self, node: RaiseStmt) -> Node:
         return RaiseStmt(self.optional_node(node.expr),
                          self.optional_node(node.from_expr))
-
+    
     def visit_try_stmt(self, node: TryStmt) -> Node:
         return TryStmt(self.block(node.body),
                        self.optional_names(node.vars),
@@ -258,34 +250,34 @@
                        self.blocks(node.handlers),
                        self.optional_block(node.else_body),
                        self.optional_block(node.finally_body))
-
+    
     def visit_with_stmt(self, node: WithStmt) -> Node:
         return WithStmt(self.nodes(node.expr),
                         self.optional_names(node.name),
                         self.block(node.body))
-
+    
     def visit_print_stmt(self, node: PrintStmt) -> Node:
         return PrintStmt(self.nodes(node.args),
                          node.newline)
-
+    
     def visit_int_expr(self, node: IntExpr) -> Node:
         return IntExpr(node.value)
-
+    
     def visit_str_expr(self, node: StrExpr) -> Node:
         return StrExpr(node.value)
-
+    
     def visit_bytes_expr(self, node: BytesExpr) -> Node:
         return BytesExpr(node.value)
-
+    
     def visit_unicode_expr(self, node: UnicodeExpr) -> Node:
         return UnicodeExpr(node.value)
-
+    
     def visit_float_expr(self, node: FloatExpr) -> Node:
         return FloatExpr(node.value)
-
+    
     def visit_paren_expr(self, node: ParenExpr) -> Node:
         return ParenExpr(self.node(node.expr))
-
+    
     def visit_name_expr(self, node: NameExpr) -> Node:
         return self.duplicate_name(node)
 
@@ -296,7 +288,7 @@
         new.info = node.info
         self.copy_ref(new, node)
         return new
-
+    
     def visit_member_expr(self, node: MemberExpr) -> Node:
         member = MemberExpr(self.node(node.expr),
                             node.name)
@@ -314,59 +306,48 @@
         new.node = target
         new.is_def = original.is_def
 
-<<<<<<< HEAD
     def visit_yield_from_expr(self, node: YieldFromExpr) -> Node:
         return YieldFromExpr(self.node(node.expr))
 
-=======
->>>>>>> ff16eee1
     def visit_call_expr(self, node: CallExpr) -> Node:
         return CallExpr(self.node(node.callee),
                         self.nodes(node.args),
                         node.arg_kinds[:],
                         node.arg_names[:],
                         self.optional_node(node.analyzed))
-
+    
     def visit_op_expr(self, node: OpExpr) -> Node:
         new = OpExpr(node.op, self.node(node.left), self.node(node.right))
         new.method_type = self.optional_type(node.method_type)
         return new
-
-<<<<<<< HEAD
-=======
-    def visit_comparison_expr(self, node: ComparisonExpr) -> Node:
-        new = ComparisonExpr(node.operators, self.nodes(node.operands))
-        new.method_types = [self.optional_type(t) for t in node.method_types]
-        return new
-
->>>>>>> ff16eee1
+    
     def visit_cast_expr(self, node: CastExpr) -> Node:
         return CastExpr(self.node(node.expr),
                         self.type(node.type))
-
+    
     def visit_super_expr(self, node: SuperExpr) -> Node:
         new = SuperExpr(node.name)
         new.info = node.info
         return new
-
+    
     def visit_unary_expr(self, node: UnaryExpr) -> Node:
         new = UnaryExpr(node.op, self.node(node.expr))
         new.method_type = self.optional_type(node.method_type)
         return new
-
+    
     def visit_list_expr(self, node: ListExpr) -> Node:
         return ListExpr(self.nodes(node.items))
-
+    
     def visit_dict_expr(self, node: DictExpr) -> Node:
         return DictExpr([(self.node(key), self.node(value))
                          for key, value in node.items])
-
+    
     def visit_tuple_expr(self, node: TupleExpr) -> Node:
         return TupleExpr(self.nodes(node.items))
-
+    
     def visit_set_expr(self, node: SetExpr) -> Node:
         return SetExpr(self.nodes(node.items))
-
+    
     def visit_index_expr(self, node: IndexExpr) -> Node:
         new = IndexExpr(self.node(node.base), self.node(node.index))
         if node.method_type:
@@ -375,19 +356,19 @@
             new.analyzed = self.visit_type_application(node.analyzed)
             new.analyzed.set_line(node.analyzed.line)
         return new
-
+    
     def visit_undefined_expr(self, node: UndefinedExpr) -> Node:
         return UndefinedExpr(self.type(node.type))
-
+    
     def visit_type_application(self, node: TypeApplication) -> TypeApplication:
         return TypeApplication(self.node(node.expr),
                                self.types(node.types))
-
+    
     def visit_list_comprehension(self, node: ListComprehension) -> Node:
         generator = self.duplicate_generator(node.generator)
         generator.set_line(node.generator.line)
         return ListComprehension(generator)
-
+    
     def visit_generator_expr(self, node: GeneratorExpr) -> Node:
         return self.duplicate_generator(node)
 
@@ -397,22 +378,18 @@
                              [self.optional_types(t) for t in node.types],
                              [self.node(s) for s in node.sequences],
                              [[self.node(cond) for cond in conditions]
-<<<<<<< HEAD
                                 for conditions in node.condlists])
-=======
-                              for conditions in node.condlists])
->>>>>>> ff16eee1
-
+    
     def visit_slice_expr(self, node: SliceExpr) -> Node:
         return SliceExpr(self.optional_node(node.begin_index),
                          self.optional_node(node.end_index),
                          self.optional_node(node.stride))
-
+    
     def visit_conditional_expr(self, node: ConditionalExpr) -> Node:
         return ConditionalExpr(self.node(node.cond),
                                self.node(node.if_expr),
                                self.node(node.else_expr))
-
+    
     def visit_type_var_expr(self, node: TypeVarExpr) -> Node:
         return TypeVarExpr(node.name(), node.fullname(),
                            self.types(node.values))
@@ -422,23 +399,23 @@
 
     def visit_disjointclass_expr(self, node: DisjointclassExpr) -> Node:
         return DisjointclassExpr(node.cls)
-
+    
     def visit_coerce_expr(self, node: CoerceExpr) -> Node:
         raise RuntimeError('Not supported')
-
+    
     def visit_type_expr(self, node: TypeExpr) -> Node:
         raise RuntimeError('Not supported')
-
+    
     def visit_java_cast(self, node: JavaCast) -> Node:
         raise RuntimeError('Not supported')
-
+    
     def visit_temp_node(self, node: TempNode) -> Node:
         return TempNode(self.type(node.type))
 
     def node(self, node: Node) -> Node:
         new = node.accept(self)
         new.set_line(node.line)
-        return new
+        return new        
 
     # Helpers
     #
@@ -481,7 +458,7 @@
             else:
                 result.append(None)
         return result
-
+    
     def type(self, type: Type) -> Type:
         # Override this method to transform types.
         return type
