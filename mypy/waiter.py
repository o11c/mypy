<<<<<<< HEAD
from typing import Dict, List, Optional, Set, Tuple
=======
"""Parallel subprocess task runner.

This is used for running mypy tests.
"""

from typing import Dict, List, Optional, Tuple
>>>>>>> d07c4608

import os
import pipes
import re
from subprocess import Popen, PIPE, STDOUT
import sys


class WaiterError(Exception):
    pass


class LazySubprocess:

    def __init__(self, name: str, args: List[str], *, cwd: Optional[str] = None,
            env: Optional[Dict[str, str]] = None) -> None:
        self.name = name
        self.args = args
        self.cwd = cwd
        self.env = env

    def __call__(self) -> Popen:
        return Popen(self.args, cwd=self.cwd, env=self.env, stdout=PIPE, stderr=STDOUT)


class Noter:
    """Update stats about running jobs.

    Only used when verbosity == 0.
    """

    def __init__(self, total: int) -> None:
        # Total number of tasks.
        self.total = total
        self.running = set()  # type: Set[int]
        # Passed tasks.
        self.passes = 0
        # Failed tasks.
        self.fails = 0

    def start(self, job: int) -> None:
        self.running.add(job)
        self.update()

    def stop(self, job: int, failed: bool) -> None:
        self.running.remove(job)
        if failed:
            self.fails += 1
        else:
            self.passes += 1
        self.update()

    def message(self, msg: str) -> None:
        # Using a CR instead of NL will overwrite the line.
        sys.stdout.write('%-80s\r' % msg)
        sys.stdout.flush()

    def update(self) -> None:
        pending = self.total - self.passes - self.fails - len(self.running)
        running = ', '.join('#%d' % r for r in sorted(self.running))
        args = (self.passes, self.fails, pending, running)
        msg = 'passed %d, failed %d, pending %d; running {%s}' % args
        self.message(msg)

    def clear(self) -> None:
        self.message('')


class Waiter:
    """Run subprocesses in parallel and wait for them.

    Usage:

    waiter = Waiter()
    waiter.add('sleep 9')
    waiter.add('sleep 10')
    if not waiter.run():
        print('error')
    """
    def __init__(self, limit: int = 0, *, verbosity: int = 0, xfail: List[str] = []) -> None:
        self.verbosity = verbosity
        self.queue = []  # type: List[LazySubprocess]
        self.next = 0
        self.current = {}  # type: Dict[int, Tuple[int, Popen]]
        if limit == 0:
            try:
                sched_getaffinity = os.sched_getaffinity
            except AttributeError:
                limit = 2
            else:
                # Note: only count CPUs we are allowed to use. It is a
                # major mistake to count *all* CPUs on the machine.
                limit = len(sched_getaffinity(0))
        self.limit = limit
        assert limit > 0
        self.xfail = set(xfail)
        self._note = None  # type: Noter

    def add(self, cmd: LazySubprocess) -> int:
        rv = len(self.queue)
        self.queue.append(cmd)
        return rv

    def _start1(self) -> None:
        cmd = self.queue[self.next]
        name = cmd.name
        proc = cmd()
        num = self.next
        self.current[proc.pid] = (num, proc)
        if self.verbosity >= 1:
            print('%-8s #%d %s' % ('START', num, name))
            if self.verbosity >= 2:
                print('%-8s #%d %s' % ('CWD', num, cmd.cwd or '.'))
                cmd_str = ' '.join(pipes.quote(a) for a in cmd.args)
                print('%-8s #%d %s' % ('COMMAND', num, cmd_str))
            sys.stdout.flush()
        elif self.verbosity >= 0:
            self._note.start(num)
        self.next += 1

    def _wait_single(self) -> Tuple[List[str], int, int]:
        """Wait for a single task to finish.

        Return tuple (list of failed tasks, number test cases, number of failed tests).
        """
        pid, status = os.waitpid(-1, 0)
        num, proc = self.current.pop(pid)

        # Inlined subprocess._handle_exitstatus, it's not a public API.
        assert proc.returncode is None
        if os.WIFSIGNALED(status):
            proc.returncode = -os.WTERMSIG(status)
        elif os.WIFEXITED(status):
            proc.returncode = os.WEXITSTATUS(status)
        else:
            # Should never happen
            raise RuntimeError("Unknown child exit status!")
        assert proc.returncode is not None

        name = self.queue[num].name
        rc = proc.wait()
        if rc >= 0:
            msg = 'EXIT %d' % rc
        else:
            msg = 'SIG %d' % -rc
        if self.verbosity >= 1:
            print('%-8s #%d %s' % (msg, num, name))
            sys.stdout.flush()
        elif self.verbosity >= 0:
            self._note.stop(num, bool(rc))
        elif self.verbosity >= -1:
            sys.stdout.write('.' if rc == 0 else msg[0])
            num_complete = self.next - len(self.current)
            if num_complete % 50 == 0 or num_complete == len(self.queue):
                sys.stdout.write(' %d/%d\n' % (num_complete, len(self.queue)))
            elif num_complete % 10 == 0:
                sys.stdout.write(' ')
            sys.stdout.flush()

        if rc != 0:
            if name not in self.xfail:
                fail_type = 'FAILURE'
            else:
                fail_type = 'XFAIL'
        else:
            if name not in self.xfail:
                fail_type = None
            else:
                fail_type = 'UPASS'

        # Get task output. Assume it's ascii to avoid unicode headaches (and portability issues).
        output = proc.stdout.read().decode('ascii')
        num_tests, num_tests_failed = parse_test_stats_from_output(output, fail_type)

        if fail_type is not None or self.verbosity >= 1:
            self._report_task_failure(fail_type, num, name, output)

        if fail_type is not None:
            failed_tasks = ['%8s %s' % (fail_type, name)]
        else:
            failed_tasks = []

        return failed_tasks, num_tests, num_tests_failed

    def _report_task_failure(self, fail_type: Optional[str], num: int, name: str,
                             output: str) -> None:
        if self.verbosity <= 0:
            sys.stdout.write('\n')
        sys.stdout.write('\n%-8s #%d %s\n\n' % (fail_type or 'PASS', num, name))
        sys.stdout.write(output + '\n')
        sys.stdout.flush()

    def run(self) -> None:
        if self.verbosity >= -1:
            print('%-8s %d' % ('PARALLEL', self.limit))
            sys.stdout.flush()
        if self.verbosity == 0:
            self._note = Noter(len(self.queue))
        print('SUMMARY  %d tasks selected' % len(self.queue))
        sys.stdout.flush()
        # Failed tasks.
        all_failures = []  # type: List[str]
        # Number of test cases. Some tasks can involve multiple test cases.
        total_tests = 0
        # Number of failed test cases.
        total_failed_tests = 0
        while self.current or self.next < len(self.queue):
            while len(self.current) < self.limit and self.next < len(self.queue):
                self._start1()
            fails, tests, test_fails = self._wait_single()
            all_failures += fails
            total_tests += tests
            total_failed_tests += test_fails
        if self.verbosity == 0:
            self._note.clear()
        if all_failures:
            summary = 'SUMMARY  %d/%d tasks and %d/%d tests failed' % (
                len(all_failures), len(self.queue), total_failed_tests, total_tests)
            print(summary)
            for f in all_failures:
                print(f)
            print(summary)
            print('*** FAILURE ***')
            sys.stdout.flush()
            if any('XFAIL' not in f for f in all_failures):
                sys.exit(1)
        else:
            print('SUMMARY  all %d tasks and %d tests passed' % (
                len(self.queue), total_tests))
            print('*** OK ***')
            sys.stdout.flush()


def parse_test_stats_from_output(output: str, fail_type: Optional[str]) -> Tuple[int, int]:
    """Parse tasks output and determine test counts.

    Return tuple (number of tests, number of test failures). Default
    to the entire task representing a single test as a fallback.
    """
    m = re.search('^([0-9]+)/([0-9]+) test cases failed(, ([0-9]+) skipped)?.$', output,
                  re.MULTILINE)
    if m:
        return int(m.group(2)), int(m.group(1))
    m = re.search('^([0-9]+) test cases run(, ([0-9]+) skipped)?, all passed.$', output,
                  re.MULTILINE)
    if m:
        return int(m.group(1)), 0
    # Couldn't find test counts, so fall back to single test per tasks.
    if fail_type is not None:
        return 1, 1
    else:
        return 1, 0<|MERGE_RESOLUTION|>--- conflicted
+++ resolved
@@ -1,13 +1,9 @@
-<<<<<<< HEAD
-from typing import Dict, List, Optional, Set, Tuple
-=======
 """Parallel subprocess task runner.
 
 This is used for running mypy tests.
 """
 
-from typing import Dict, List, Optional, Tuple
->>>>>>> d07c4608
+from typing import Dict, List, Optional, Set, Tuple
 
 import os
 import pipes
