--- conflicted
+++ resolved
@@ -326,11 +326,8 @@
     blacklist = []  # type: List[str]
     arglist = []  # type: List[str]
     list_only = False
-<<<<<<< HEAD
     xfail_only = False
-=======
     dirty_stubs = False
->>>>>>> ee8d602f
 
     allow_opts = True
     curlist = whitelist
@@ -355,13 +352,10 @@
                 curlist = arglist
             elif a == '-l' or a == '--list':
                 list_only = True
-<<<<<<< HEAD
             elif a == '--xfail':
                 xfail_only = True
-=======
             elif a == '-f' or a == '--dirty-stubs':
                 dirty_stubs = True
->>>>>>> ee8d602f
             elif a == '-h' or a == '--help':
                 usage(0)
             else:
@@ -380,7 +374,6 @@
         whitelist.append('')
 
     driver = Driver(whitelist=whitelist, blacklist=blacklist, arglist=arglist,
-<<<<<<< HEAD
             verbosity=verbosity, xfail=[
                 'check import test_typing',
                 'lint module test_typing',
@@ -422,6 +415,10 @@
                 'check stub (typeshed/third_party/2.7) module thrift.protocol.TBinaryProtocol',
                 'check codec file samples/codec/example.py',
             ])
+
+    if not dirty_stubs:
+        git.verify_git_integrity_or_abort(SOURCE_DIR)
+
     # Don't --use-python-path, only make mypy available.
     # Now that we're using setuptools and mypy is in an .egg directory,
     # this won't even catch other modules.
@@ -455,24 +452,6 @@
             if adder is add_libpython:
                 continue
         assert driver.count != before, 'no tasks in %s' % adder.__name__
-=======
-            verbosity=verbosity, xfail=[])
-
-    if not dirty_stubs:
-        git.verify_git_integrity_or_abort(driver.cwd)
-
-    driver.prepend_path('PATH', [join(driver.cwd, 'scripts')])
-    driver.prepend_path('MYPYPATH', [driver.cwd])
-    driver.prepend_path('PYTHONPATH', [driver.cwd])
-    driver.prepend_path('PYTHONPATH', [join(driver.cwd, 'lib-typing', v) for v in driver.versions])
-
-    add_basic(driver)
-    add_myunit(driver)
-    add_imports(driver)
-    add_stubs(driver)
-    add_libpython(driver)
-    add_samples(driver)
->>>>>>> ee8d602f
 
     if not list_only:
         driver.waiter.run()
